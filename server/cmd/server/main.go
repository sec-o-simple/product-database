--- conflicted
+++ resolved
@@ -26,16 +26,12 @@
 	}
 
 	s := fuego.NewServer(
-<<<<<<< HEAD
-		fuego.WithAddr("0.0.0.0:9999"),
-=======
 		fuego.WithEngineOptions(
 			fuego.WithOpenAPIConfig(fuego.OpenAPIConfig{
 				JSONFilePath:     "../docs/openapi.json",
 				PrettyFormatJSON: true,
 			}),
 		),
->>>>>>> 1202d148
 		fuego.WithGlobalMiddlewares(func(next http.Handler) http.Handler {
 			return http.HandlerFunc(func(w http.ResponseWriter, r *http.Request) {
 				// if options then return ok
