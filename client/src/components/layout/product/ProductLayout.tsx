import PageContainer from '@/components/forms/PageContainer'
import { PageOutlet } from '@/components/forms/PageContent'
import Sidebar from '@/components/forms/Sidebar'
import { DeleteProduct, useProductQuery } from '@/routes/Product'
import { useVendorQuery } from '@/routes/Vendor'
import useRouter from '@/utils/useRouter'
import { Button } from '@heroui/button'
<<<<<<< HEAD
import {
  Dropdown,
  DropdownItem,
  DropdownMenu,
  DropdownSection,
  DropdownTrigger,
} from '@heroui/react'
=======
>>>>>>> 1baa1020
import { useTranslation } from 'react-i18next'
import { Outlet } from 'react-router-dom'
import { TopBar } from '../TopBarLayout'
import { Attribute } from '../vendor/VendorLayout'
import { AddVersionButton } from '../version/CreateEditVersion'
<<<<<<< HEAD

export function AddIdHelper({
  onAdd,
  isIconOnly = false,
  isDisabled,
}: {
  onAdd?: (helper: HelperTypeProps) => void
  isIconOnly?: boolean
  isDisabled?: (helper: HelperTypeProps) => boolean
}) {
  return (
    <Dropdown>
      <DropdownTrigger>
        <Button
          color="primary"
          isIconOnly={isIconOnly}
          variant="flat"
          startContent={<FontAwesomeIcon icon={faAdd} />}
        >
          {!isIconOnly && 'Add ID Helper'}
        </Button>
      </DropdownTrigger>
      <DropdownMenu
        closeOnSelect={false}
        disabledKeys={idHelperTypes
          .filter((type) => isDisabled?.(type))
          .map((type) => String(type.id))}
      >
        <DropdownSection title="Helper Types">
          {idHelperTypes.map((type) => (
            <DropdownItem key={type.id} onPress={() => onAdd?.(type)}>
              {type.label}
            </DropdownItem>
          ))}
        </DropdownSection>
      </DropdownMenu>
    </Dropdown>
  )
}
=======
>>>>>>> 1baa1020

export default function ProductLayout() {
  const {
    params: { productId },
    navigateToModal,
  } = useRouter()
  const { t } = useTranslation()
  const { data: product } = useProductQuery(productId || '')
  const { data: vendor } = useVendorQuery(product?.vendor_id || '')

  if (!product) {
    return null
  }

  const openEditModal = () => {
    navigateToModal(`/products/${productId}/edit`, `/products/${productId}`)
  }

  return (
    <PageContainer>
      <TopBar
        title={`${t('product.label')}: ${product.name}`}
        backLink={`/vendors/${product.vendor_id}`}
        historyLink={`/products/${product.id}/history`}
      >
        <div className="flex flex-row gap-4">
          <AddVersionButton
            productId={product.id}
            returnTo={`/products/${productId}`}
          />
        </div>
      </TopBar>

      <div className="flex grow flex-row overflow-scroll">
        <Sidebar
          attributes={[
            <Attribute
              label={t('form.fields.name')}
              value={product.name}
              key="name"
            />,
            <Attribute
              key="description"
              label={t('form.fields.description')}
              value={product.description || '-/-'}
            />,
            <Attribute
              label={t('form.fields.type')}
              value={product.type || '-/-'}
              key="type"
            />,
            <Attribute
              key="idHelpers"
              label={t('form.fields.vendor')}
              value={vendor?.name || '-/-'}
              href={`/vendors/${product.vendor_id}`}
            />,
            <Attribute
              key="productFamily"
              label={t('form.fields.productFamily')}
              value={product.product_family || '-/-'}
              onClick={() => openEditModal()}
            />,
          ]}
          actions={
            <div className="flex flex-row gap-2">
              <DeleteProduct product={product} />

              <Button
                variant="solid"
                color="primary"
                fullWidth
                onPress={() => openEditModal()}
              >
                {t('common.edit')}
              </Button>
            </div>
          }
        />
        <PageOutlet>
          <Outlet />
        </PageOutlet>
      </div>
    </PageContainer>
  )
}<|MERGE_RESOLUTION|>--- conflicted
+++ resolved
@@ -5,63 +5,11 @@
 import { useVendorQuery } from '@/routes/Vendor'
 import useRouter from '@/utils/useRouter'
 import { Button } from '@heroui/button'
-<<<<<<< HEAD
-import {
-  Dropdown,
-  DropdownItem,
-  DropdownMenu,
-  DropdownSection,
-  DropdownTrigger,
-} from '@heroui/react'
-=======
->>>>>>> 1baa1020
 import { useTranslation } from 'react-i18next'
 import { Outlet } from 'react-router-dom'
 import { TopBar } from '../TopBarLayout'
 import { Attribute } from '../vendor/VendorLayout'
 import { AddVersionButton } from '../version/CreateEditVersion'
-<<<<<<< HEAD
-
-export function AddIdHelper({
-  onAdd,
-  isIconOnly = false,
-  isDisabled,
-}: {
-  onAdd?: (helper: HelperTypeProps) => void
-  isIconOnly?: boolean
-  isDisabled?: (helper: HelperTypeProps) => boolean
-}) {
-  return (
-    <Dropdown>
-      <DropdownTrigger>
-        <Button
-          color="primary"
-          isIconOnly={isIconOnly}
-          variant="flat"
-          startContent={<FontAwesomeIcon icon={faAdd} />}
-        >
-          {!isIconOnly && 'Add ID Helper'}
-        </Button>
-      </DropdownTrigger>
-      <DropdownMenu
-        closeOnSelect={false}
-        disabledKeys={idHelperTypes
-          .filter((type) => isDisabled?.(type))
-          .map((type) => String(type.id))}
-      >
-        <DropdownSection title="Helper Types">
-          {idHelperTypes.map((type) => (
-            <DropdownItem key={type.id} onPress={() => onAdd?.(type)}>
-              {type.label}
-            </DropdownItem>
-          ))}
-        </DropdownSection>
-      </DropdownMenu>
-    </Dropdown>
-  )
-}
-=======
->>>>>>> 1baa1020
 
 export default function ProductLayout() {
   const {
