import client from '@/client'
import { Input } from '@/components/forms/Input'
import Select from '@/components/forms/Select'
import { faAdd } from '@fortawesome/free-solid-svg-icons'
import { FontAwesomeIcon } from '@fortawesome/react-fontawesome'
import { Button, ButtonProps } from '@heroui/button'
import {
  Checkbox,
  DatePicker,
  DateValue,
  Modal,
  ModalBody,
  ModalContent,
  ModalFooter,
  ModalHeader,
  SelectItem,
  useDisclosure,
} from '@heroui/react'
import { I18nProvider } from '@react-aria/i18n'
import { useState } from 'react'
import { useNavigate } from 'react-router-dom'

interface AddVersionProps {
  props?: ButtonProps
  productBranchId: string
}

export default function AddVersion(props: AddVersionProps) {
  const { isOpen, onOpen, onOpenChange, onClose } = useDisclosure()
  const navigate = useNavigate()

  const [name, setName] = useState('')
  const [releaseDate, setReleaseDate] = useState<DateValue | null>(null)

  const mutation = client.useMutation(
<<<<<<< HEAD
    'post',
    '/api/v1/products/{id}/versions',
=======
    "post",
    "/api/v1/product-versions",
>>>>>>> e2b3cc2a
    {
      onSuccess: () => {
        setName('')
        onClose()

        // Reload the current route
        navigate(0)
      },
    },
  )

  function handleCreateVersion() {
    mutation.mutate({
      body: {
        version: name,
        release_date: new Date().toISOString().split('T')[0],
        product_id: props.productBranchId,
      },
<<<<<<< HEAD
      params: {
        path: {
          id: props.productBranchId,
        },
      },
=======
>>>>>>> e2b3cc2a
    })
  }

  return (
    <>
      <Button
        color="primary"
        onPress={onOpen}
        startContent={<FontAwesomeIcon icon={faAdd} />}
        {...props}
      >
        Add Version
      </Button>
      <Modal
        isOpen={isOpen}
        onOpenChange={onOpenChange}
        size="xl"
        isDismissable={false}
      >
        <ModalContent>
          {(onClose) => (
            <>
              <ModalHeader className="flex flex-col gap-1">
                Add New Version
              </ModalHeader>
              <ModalBody className="gap-4">
                {mutation.error && (
                  <div className="text-red-500">
                    {mutation.error.title ||
                      'An error occurred while creating the product.'}
                  </div>
                )}

                <div className="flex flex-row gap-2">
                  <Input
                    label="Version Number"
                    placeholder="1.0.0"
                    className="w-full"
                    value={name}
                    onChange={(e) => setName(e.target.value)}
                    type="text"
                  />

                  <I18nProvider locale="de-DE">
                    <DatePicker
                      label="Release Date"
                      value={releaseDate}
                      onChange={(date) => setReleaseDate(date)}
                      variant="bordered"
                      labelPlacement="outside"
                      classNames={{
                        inputWrapper: 'border-1 shadow-none',
                        base: 'gap-1',
                      }}
                    />
                  </I18nProvider>
                </div>
<<<<<<< HEAD
                <Checkbox
                  isSelected={isLatest}
                  onChange={(e) => setIsLatest(e.target.checked)}
                >
                  Is Latest Version?
                </Checkbox>
=======
>>>>>>> e2b3cc2a
              </ModalBody>
              <ModalFooter>
                <Button variant="light" onPress={onClose}>
                  Cancel
                </Button>
                <Button
                  color="primary"
                  onPress={handleCreateVersion}
                  isLoading={mutation.isPending}
                >
                  Create
                </Button>
              </ModalFooter>
            </>
          )}
        </ModalContent>
      </Modal>
    </>
  )
}<|MERGE_RESOLUTION|>--- conflicted
+++ resolved
@@ -1,11 +1,9 @@
 import client from '@/client'
 import { Input } from '@/components/forms/Input'
-import Select from '@/components/forms/Select'
 import { faAdd } from '@fortawesome/free-solid-svg-icons'
 import { FontAwesomeIcon } from '@fortawesome/react-fontawesome'
 import { Button, ButtonProps } from '@heroui/button'
 import {
-  Checkbox,
   DatePicker,
   DateValue,
   Modal,
@@ -13,7 +11,6 @@
   ModalContent,
   ModalFooter,
   ModalHeader,
-  SelectItem,
   useDisclosure,
 } from '@heroui/react'
 import { I18nProvider } from '@react-aria/i18n'
@@ -32,24 +29,15 @@
   const [name, setName] = useState('')
   const [releaseDate, setReleaseDate] = useState<DateValue | null>(null)
 
-  const mutation = client.useMutation(
-<<<<<<< HEAD
-    'post',
-    '/api/v1/products/{id}/versions',
-=======
-    "post",
-    "/api/v1/product-versions",
->>>>>>> e2b3cc2a
-    {
-      onSuccess: () => {
-        setName('')
-        onClose()
+  const mutation = client.useMutation('post', '/api/v1/product-versions', {
+    onSuccess: () => {
+      setName('')
+      onClose()
 
-        // Reload the current route
-        navigate(0)
-      },
+      // Reload the current route
+      navigate(0)
     },
-  )
+  })
 
   function handleCreateVersion() {
     mutation.mutate({
@@ -58,14 +46,6 @@
         release_date: new Date().toISOString().split('T')[0],
         product_id: props.productBranchId,
       },
-<<<<<<< HEAD
-      params: {
-        path: {
-          id: props.productBranchId,
-        },
-      },
-=======
->>>>>>> e2b3cc2a
     })
   }
 
@@ -123,15 +103,6 @@
                     />
                   </I18nProvider>
                 </div>
-<<<<<<< HEAD
-                <Checkbox
-                  isSelected={isLatest}
-                  onChange={(e) => setIsLatest(e.target.checked)}
-                >
-                  Is Latest Version?
-                </Checkbox>
-=======
->>>>>>> e2b3cc2a
               </ModalBody>
               <ModalFooter>
                 <Button variant="light" onPress={onClose}>
