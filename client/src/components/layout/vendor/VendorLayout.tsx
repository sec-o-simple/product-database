import client from '@/client'
import ConfirmButton from '@/components/forms/ConfirmButton'
import PageContainer from '@/components/forms/PageContainer'
import Sidebar from '@/components/forms/Sidebar'
import { faTrash } from '@fortawesome/free-solid-svg-icons'
import { FontAwesomeIcon } from '@fortawesome/react-fontawesome'
import { Button } from '@heroui/button'
import { cn } from '@heroui/theme'
import { Outlet, useLocation, useNavigate, useParams } from 'react-router-dom'
import { TopBar } from '../TopBarLayout'
import AddProduct from './AddProduct'

export function Attribute({
  label,
  value,
  href = '',
}: {
  label: string
  value: string | number
  href?: string
}) {
  const navigate = useNavigate()

  return (
    <div className="flex flex-col gap-2">
      <div>
        <p className="font-bold ">{label}</p>
      </div>
      <div
        className={cn(
          'group bg-gray-100 rounded-lg p-4 space-y-2',
          href ? 'cursor-pointer hover:bg-gray-200' : '',
        )}
        onClick={() => {
          if (href) navigate(href)
        }}
      >
        <div
          className={cn(
            'group bg-gray-100 rounded-lg px-2 py-1 space-y-2',
            href ? 'cursor-pointer hover:bg-gray-200' : '',
          )}
        >
          <p>{value}</p>
        </div>
      </div>
    </div>
  )
}

export default function VendorLayout() {
  const { vendorId } = useParams()
  const location = useLocation()
  const navigate = useNavigate()

  const { data: vendor } = client.useQuery('get', `/api/v1/vendors/{id}`, {
    params: {
      path: {
        id: vendorId || '',
      },
    },
  })

  if (!vendor) {
    return null
  }

  return (
    <PageContainer>
      <TopBar
        title={`Vendor: ${vendor.name}`}
        historyLink={`/vendors/${vendorId}/history`}
      >
        <AddProduct vendorBranchId={vendor.id} />
      </TopBar>

<<<<<<< HEAD
      <div className="flex flex-row h-full flex-grow">
        <Sidebar
          actions={
            <div className="flex flex-row gap-4">
              <ConfirmButton
                buttonProps={{
                  color: 'danger',
                  label: 'Delete',
                  startContent: <FontAwesomeIcon icon={faTrash} />,
                }}
                confirmText="Are you sure you want to delete this vendor?"
                confirmTitle="Delete Vendor"
              />
=======
        <div className="flex flex-row gap-4">
          <AddProduct vendorId={vendor.id} />
        </div>
      </div>
>>>>>>> e2b3cc2a

              <Button
                variant="solid"
                color="primary"
                onPress={() =>
                  navigate(`/vendors/${vendor.id}/edit`, {
                    state: { backgroundLocation: location },
                  })
                }
              >
                Edit Vendor
              </Button>
            </div>
          }
          attributes={[
            <Attribute label="Name" value={vendor.name} />,
            <Attribute
              label="Description"
              value={vendor.description || '-/-'}
            />,
          ]}
        />

        <div className="p-4 flex-grow">
          <Outlet />
        </div>
      </div>
    </PageContainer>
  )
}<|MERGE_RESOLUTION|>--- conflicted
+++ resolved
@@ -71,10 +71,9 @@
         title={`Vendor: ${vendor.name}`}
         historyLink={`/vendors/${vendorId}/history`}
       >
-        <AddProduct vendorBranchId={vendor.id} />
+        <AddProduct vendorId={vendor.id} />
       </TopBar>
 
-<<<<<<< HEAD
       <div className="flex flex-row h-full flex-grow">
         <Sidebar
           actions={
@@ -88,12 +87,6 @@
                 confirmText="Are you sure you want to delete this vendor?"
                 confirmTitle="Delete Vendor"
               />
-=======
-        <div className="flex flex-row gap-4">
-          <AddProduct vendorId={vendor.id} />
-        </div>
-      </div>
->>>>>>> e2b3cc2a
 
               <Button
                 variant="solid"
