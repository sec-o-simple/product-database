--- conflicted
+++ resolved
@@ -30,15 +30,10 @@
       </div>
       <div
         className={cn(
-<<<<<<< HEAD
-          'group bg-gray-50 border rounded-lg p-2 space-y-2',
+          'group bg-gray-50 border border-default-200 rounded-lg p-2 space-y-2',
           href || onClick
             ? 'cursor-pointer hover:bg-gray-200 hover:transition-all'
             : '',
-=======
-          'group bg-gray-50 border border-default-200 rounded-lg p-2 space-y-2',
-          href ? 'cursor-pointer hover:bg-gray-200 hover:transition-all' : '',
->>>>>>> 1baa1020
         )}
         onClick={() => {
           if (href) navigate(href)
