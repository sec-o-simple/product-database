{
  "translation": {
    "goHome": "Zur Startseite",
    "title": "Produktdatenbank",
<<<<<<< HEAD
=======
    "export": {
      "label": "CSAF Produktbaum exportieren",
      "exportSelected": "Einträge exportieren ({{count}})",
      "stopSelection": "Auswahl beenden",
      "error": {
        "title": "Exportfehler",
        "text": "Ein Fehler ist beim Exportieren der Daten aufgetreten. Bitte versuchen Sie es später erneut."
      }
    },
>>>>>>> 1baa1020
    "common": {
      "createObject": "{{label}} erstellen",
      "editObject": "{{label}} bearbeiten",
      "addObject": "{{label}} hinzufügen",
      "create": "Erstellen",
      "save": "Speichern",
      "noDescription": "Keine Beschreibung",
      "notImplemented": "Noch nicht implementiert",
      "delete": "Löschen",
      "edit": "Bearbeiten",
      "cancel": "Abbrechen",
      "emptyState": {
        "title": "Keine Einträge",
        "description": "Es gibt noch keine Einträge, die angezeigt werden können."
      },
      "confirm": "Bestätigen",
      "confirmDeleteTitle": "Sind Sie sicher?",
      "confirmDeleteText": "Sie sind dabei, {{resource}} zu löschen. Diese Aktion kann nicht rückgängig gemacht werden.",
      "actions": "Aktionen"
    },
    "vendor": {
      "label": "Anbieter"
    },
    "product": {
      "label": "Produkt",
<<<<<<< HEAD
      "label_other": "Produkte"
    },
    "version": {
      "label": "Version",
      "label_other": "Versionen"
    },
    "productFamily": {
      "label": "Produktfamilie",
      "label_other": "Produktfamilien",
      "products": "{{ count }} Produkt",
      "products_other": "{{ count }} Produkte"
=======
      "label_other": "Produkte",
      "type": {
        "software": "Software",
        "hardware": "Hardware",
        "firmware": "Firmware"
      }
    },
    "version": {
      "label": "Version",
      "label_other": "Versionen",
      "label_count": "{{count}} Version",
      "label_count_other": "{{count}} Versionen"
>>>>>>> 1baa1020
    },
    "relationship": {
      "label": "Beziehung",
      "label_other": "Beziehungen",
      "targetProduct": {
        "empty": "Noch keine Zielprodukte hinzugefügt.",
        "label": "Zielprodukt",
        "label_other": "Zielprodukte"
      },
      "sourceProduct": {
        "label": "Quellprodukt",
        "label_other": "Quellprodukte"
      },
      "confirmDeleteResource": "die \"{{category}}\"-Beziehung zu {{totalVersions}} Version(en)",
      "category": {
        "default_component_of": "Standard-Komponente von",
        "external_component_of": "Externe Komponente von",
        "installed_on": "Installiert auf",
        "installed_with": "Installiert mit",
        "optional_component_of": "Optionale Komponente von"
      }
    },
    "treeView": {
      "label": "Baumansicht"
    },
    "identificationHelper": {
      "label": "Identifikationshilfe",
      "label_other": "Identifikationshilfen",
      "notConfigured": "Nicht konfiguriert",
      "addHelper": "{{label}} hinzufügen",
      "editHelper": "Bearbeiten",
      "deleteHelper": "Löschen",
      "deleteConfirmTitle": "ID-Hilfe löschen",
      "deleteConfirmText": "Sind Sie sicher, dass Sie diese {{label}}-Konfiguration löschen möchten? Diese Aktion kann nicht rückgängig gemacht werden.",
      "createTitle": "{{label}} erstellen",
      "editTitle": "{{label}} bearbeiten",
      "andMore": "und {{count}} weitere",
      "addFile": "Datei hinzufügen",
      "addHash": "Hash hinzufügen",
      "addURI": "URI hinzufügen",
      "filename": "Dateiname",
      "algorithm": "Algorithmus",
      "hashValue": "Hash-Wert",
      "hashValues": "Hash-Werte",
      "namespace": "Namespace",
      "noDataYet": "Noch keine {{type}} hinzugefügt. Klicken Sie auf \"{{buttonText}}\", um zu beginnen.",
      "fields": {
        "cpeString": "CPE-String",
        "purlString": "PURL-String",
        "models": "Modelle",
        "serialNumbers": "Seriennummern",
        "sbomUrls": "SBOM-URLs",
        "skus": "SKUs",
        "genericUris": "Generische URIs"
      },
      "types": {
        "cpe": {
          "label": "CPE",
          "entryTitle": "CPE",
          "description": "Common Platform Enumeration (CPE) ist ein strukturiertes Namensschema für Informationssysteme, Software und Pakete."
        },
        "hashes": {
          "label": "Hashes",
          "entryTitle": "Hash",
          "description": "Datei-Hashes mit Algorithmen und Werten zur Integritätsprüfung."
        },
        "models": {
          "label": "Modellnummern",
          "entryTitle": "Modell",
          "description": "Modellnummern sind spezifische Identifikatoren für Produktvarianten."
        },
        "purl": {
          "label": "PURL",
          "entryTitle": "PURL",
          "description": "Package URL (PURL) ist ein Schema zur Identifizierung von Softwarepaketen."
        },
        "sbom": {
          "label": "SBOM URLs",
          "entryTitle": "SBOM URL",
          "description": "Software Bill of Materials (SBOM) URLs mit Links zu Komponentenlisten."
        },
        "serial": {
          "label": "Seriennummern",
          "entryTitle": "Seriennummer",
          "description": "Eindeutige Seriennummern zur Verfolgung einzelner Produktinstanzen."
        },
        "sku": {
          "label": "SKUs",
          "entryTitle": "SKU",
          "description": "Stock Keeping Units (SKUs) für Lagerverwaltung und Identifikation."
        },
        "uri": {
          "label": "Generische URIs",
          "entryTitle": "URI",
          "description": "Generische Uniform Resource Identifiers mit Namespace- und URI-Paaren."
        }
      }
    },
    "form": {
      "errors": "Bitte überprüfen Sie das Formular auf Fehler.",
      "select": "Bitte wählen Sie eine Option aus",
      "fields": {
        "name": "Name",
        "description": "Beschreibung",
<<<<<<< HEAD
        "type": "Typ",
        "productFamily": "Produktfamilie",
        "vendor": "Anbieter",
        "product": "Produkt",
        "version": "Version",
        "parent": "Übergeordnete Produktfamilie",
=======
        "vendor": "Anbieter",
        "product": "Produkt",
        "version": "Version",
>>>>>>> 1baa1020
        "relationshipCategory": "Beziehungs-Kategorie",
        "relationshipType": "Beziehungs-Typ",
        "helperType": "Hilfsmittel-Typ",
        "selectHelperType": "Hilfsmittel-Typ auswählen"
      }
    }
  }
}<|MERGE_RESOLUTION|>--- conflicted
+++ resolved
@@ -2,8 +2,6 @@
   "translation": {
     "goHome": "Zur Startseite",
     "title": "Produktdatenbank",
-<<<<<<< HEAD
-=======
     "export": {
       "label": "CSAF Produktbaum exportieren",
       "exportSelected": "Einträge exportieren ({{count}})",
@@ -13,7 +11,6 @@
         "text": "Ein Fehler ist beim Exportieren der Daten aufgetreten. Bitte versuchen Sie es später erneut."
       }
     },
->>>>>>> 1baa1020
     "common": {
       "createObject": "{{label}} erstellen",
       "editObject": "{{label}} bearbeiten",
@@ -39,19 +36,6 @@
     },
     "product": {
       "label": "Produkt",
-<<<<<<< HEAD
-      "label_other": "Produkte"
-    },
-    "version": {
-      "label": "Version",
-      "label_other": "Versionen"
-    },
-    "productFamily": {
-      "label": "Produktfamilie",
-      "label_other": "Produktfamilien",
-      "products": "{{ count }} Produkt",
-      "products_other": "{{ count }} Produkte"
-=======
       "label_other": "Produkte",
       "type": {
         "software": "Software",
@@ -60,11 +44,16 @@
       }
     },
     "version": {
-      "label": "Version",
+      "label": "Version", 
       "label_other": "Versionen",
       "label_count": "{{count}} Version",
       "label_count_other": "{{count}} Versionen"
->>>>>>> 1baa1020
+    },
+    "productFamily": {
+      "label": "Produktfamilie",
+      "label_other": "Produktfamilien",
+      "products": "{{ count }} Produkt",
+      "products_other": "{{ count }} Produkte"
     },
     "relationship": {
       "label": "Beziehung",
@@ -169,18 +158,12 @@
       "fields": {
         "name": "Name",
         "description": "Beschreibung",
-<<<<<<< HEAD
         "type": "Typ",
         "productFamily": "Produktfamilie",
+        "parent": "Übergeordnete Produktfamilie",
         "vendor": "Anbieter",
         "product": "Produkt",
         "version": "Version",
-        "parent": "Übergeordnete Produktfamilie",
-=======
-        "vendor": "Anbieter",
-        "product": "Produkt",
-        "version": "Version",
->>>>>>> 1baa1020
         "relationshipCategory": "Beziehungs-Kategorie",
         "relationshipType": "Beziehungs-Typ",
         "helperType": "Hilfsmittel-Typ",
