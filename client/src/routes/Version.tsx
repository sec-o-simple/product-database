import client from '@/client'
import Breadcrumbs from '@/components/forms/Breadcrumbs'
<<<<<<< HEAD
import ListItem, { ListGroup } from '@/components/forms/ListItem'
=======
>>>>>>> e2b3cc2a
import AddRelationship from '@/components/layout/product/AddRelationship'
import { BreadcrumbItem } from '@heroui/react'
import { useParams } from 'react-router-dom'
import { EmptyState } from './Vendor'
<<<<<<< HEAD

export interface HelperTypeProps {
  id: number
  label: string
  entryTitle: string
  description: string
  fields: { label: string; type: string }[]
}

export const idHelperTypes = [
  {
    id: 1,
    label: 'Hashes',
    entryTitle: 'Hash',
    description:
      'A hash is a fixed-size string of characters generated from data of any size. It is used to verify the integrity of data.',
    fields: [
      {
        label: 'Filename',
        type: 'text',
        items: [
          {
            id: 1,
            fields: [
              { label: 'Hash Algorithm', type: 'text' },
              { label: 'Hash Value', type: 'text' },
            ],
          },
        ],
      },
    ],
  },
  {
    id: 2,
    label: 'Models',
    entryTitle: 'Model',
    description:
      'A model is a specific version or variant of a product. It is used to identify the product in the market.',
    fields: [{ label: 'Model Number', type: 'text' }],
  },
  {
    id: 3,
    label: 'SBOM URLs',
    entryTitle: 'SBOM URL',
    description:
      'A Software Bill of Materials (SBOM) URL is a link to a document that lists the components of a software product. It is used to identify the software components and their versions.',
    fields: [{ label: 'SBOM URL', type: 'text' }],
  },
  {
    id: 4,
    label: 'Serial Numbers',
    entryTitle: 'Serial Number',
    description:
      'A serial number is a unique identifier assigned to a product. It is used to track the product throughout its lifecycle.',
    fields: [{ label: 'Serial Number', type: 'text' }],
  },
  {
    id: 5,
    label: 'Stock Keeping Units (SKUs)',
    entryTitle: 'SKU',
    description:
      'A Stock Keeping Unit (SKU) is a unique identifier assigned to a product for inventory management. It is used to track the product in the supply chain.',
    fields: [{ label: 'Stock Keeping Unit', type: 'text' }],
  },
  {
    id: 6,
    label: 'Generic URIs',
    entryTitle: 'URI',
    description:
      'A Uniform Resource Identifier (URI) is a string of characters that identifies a particular resource. It is used to identify the product in the market.',
    fields: [
      { label: 'Namespace of URI', type: 'text' },
      { label: 'URI', type: 'text' },
    ],
  },
] as HelperTypeProps[]
=======
>>>>>>> e2b3cc2a

export default function Version({
  hideBreadcrumbs = false,
}: {
  hideBreadcrumbs?: boolean
}) {
  const { productId, versionId } = useParams()

  const { data: product } = client.useQuery('get', `/api/v1/products/{id}`, {
    params: {
      path: {
        id: productId || '',
      },
    },
  })

  const { data: vendor } = client.useQuery('get', `/api/v1/vendors/{id}`, {
    params: {
      path: {
        id: product?.vendor_id || '',
      },
    },
  })

  const { data: version } = client.useQuery(
    'get',
    `/api/v1/product-versions/{id}`,
    {
      params: {
        path: {
          id: productId || '',
          versionID: versionId || '',
        },
      },
    },
  )

  if (!version) {
    return null
  }

  return (
    <div className="flex grow flex-col w-full gap-4 p-2">
      {!hideBreadcrumbs && (
        <Breadcrumbs>
          <BreadcrumbItem href="/vendors">Vendors</BreadcrumbItem>
          <BreadcrumbItem>{vendor?.name}</BreadcrumbItem>
          <BreadcrumbItem isDisabled>Products</BreadcrumbItem>
          <BreadcrumbItem href={`/products/${product?.id}`}>
            {product?.name}
          </BreadcrumbItem>
          <BreadcrumbItem isDisabled>Versions</BreadcrumbItem>
          <BreadcrumbItem>{version?.name}</BreadcrumbItem>
        </Breadcrumbs>
      )}
<<<<<<< HEAD
=======
      <div className="flex w-full flex-col items-center gap-4">
        <EmptyState add={<AddRelationship />} />
        {/* {!version.source_relationships || version.source_relationships.length === 0 ? */}
          {/* <EmptyState add={<AddRelationship />} /> : null} */}
>>>>>>> e2b3cc2a

      <div className="flex w-full flex-col items-center gap-4">
        {!version.source_relationships ||
        version.source_relationships.length === 0 ? (
          <EmptyState add={<AddRelationship />} />
        ) : null}

<<<<<<< HEAD
        {version.source_relationships?.map((relationship) => (
          <ListGroup
            title={relationship.category}
            key={`${relationship.category}-${relationship.id}`}
          >
=======
        {/* {version.source_relationships?.map((relationship) => (
          <ListGroup title={relationship.category} key={`${relationship.category}-${relationship.id}`}>
>>>>>>> e2b3cc2a
            <ListItem
              classNames={{
                base: 'border-default-200 border-b-0 rounded-none',
              }}
              title={
                <div className="flex gap-2 items-center">
                  {version.id === 1 && <LatestChip />}

                  <p>{relationship.target_branch_name}</p>
                </div>
              }
              description={'No description'}
            />
          </ListGroup>
        ))} */}
      </div>
    </div>
  )
}<|MERGE_RESOLUTION|>--- conflicted
+++ resolved
@@ -1,92 +1,9 @@
 import client from '@/client'
 import Breadcrumbs from '@/components/forms/Breadcrumbs'
-<<<<<<< HEAD
-import ListItem, { ListGroup } from '@/components/forms/ListItem'
-=======
->>>>>>> e2b3cc2a
 import AddRelationship from '@/components/layout/product/AddRelationship'
 import { BreadcrumbItem } from '@heroui/react'
 import { useParams } from 'react-router-dom'
 import { EmptyState } from './Vendor'
-<<<<<<< HEAD
-
-export interface HelperTypeProps {
-  id: number
-  label: string
-  entryTitle: string
-  description: string
-  fields: { label: string; type: string }[]
-}
-
-export const idHelperTypes = [
-  {
-    id: 1,
-    label: 'Hashes',
-    entryTitle: 'Hash',
-    description:
-      'A hash is a fixed-size string of characters generated from data of any size. It is used to verify the integrity of data.',
-    fields: [
-      {
-        label: 'Filename',
-        type: 'text',
-        items: [
-          {
-            id: 1,
-            fields: [
-              { label: 'Hash Algorithm', type: 'text' },
-              { label: 'Hash Value', type: 'text' },
-            ],
-          },
-        ],
-      },
-    ],
-  },
-  {
-    id: 2,
-    label: 'Models',
-    entryTitle: 'Model',
-    description:
-      'A model is a specific version or variant of a product. It is used to identify the product in the market.',
-    fields: [{ label: 'Model Number', type: 'text' }],
-  },
-  {
-    id: 3,
-    label: 'SBOM URLs',
-    entryTitle: 'SBOM URL',
-    description:
-      'A Software Bill of Materials (SBOM) URL is a link to a document that lists the components of a software product. It is used to identify the software components and their versions.',
-    fields: [{ label: 'SBOM URL', type: 'text' }],
-  },
-  {
-    id: 4,
-    label: 'Serial Numbers',
-    entryTitle: 'Serial Number',
-    description:
-      'A serial number is a unique identifier assigned to a product. It is used to track the product throughout its lifecycle.',
-    fields: [{ label: 'Serial Number', type: 'text' }],
-  },
-  {
-    id: 5,
-    label: 'Stock Keeping Units (SKUs)',
-    entryTitle: 'SKU',
-    description:
-      'A Stock Keeping Unit (SKU) is a unique identifier assigned to a product for inventory management. It is used to track the product in the supply chain.',
-    fields: [{ label: 'Stock Keeping Unit', type: 'text' }],
-  },
-  {
-    id: 6,
-    label: 'Generic URIs',
-    entryTitle: 'URI',
-    description:
-      'A Uniform Resource Identifier (URI) is a string of characters that identifies a particular resource. It is used to identify the product in the market.',
-    fields: [
-      { label: 'Namespace of URI', type: 'text' },
-      { label: 'URI', type: 'text' },
-    ],
-  },
-] as HelperTypeProps[]
-=======
->>>>>>> e2b3cc2a
 
 export default function Version({
   hideBreadcrumbs = false,
@@ -142,30 +59,13 @@
           <BreadcrumbItem>{version?.name}</BreadcrumbItem>
         </Breadcrumbs>
       )}
-<<<<<<< HEAD
-=======
       <div className="flex w-full flex-col items-center gap-4">
         <EmptyState add={<AddRelationship />} />
         {/* {!version.source_relationships || version.source_relationships.length === 0 ? */}
-          {/* <EmptyState add={<AddRelationship />} /> : null} */}
->>>>>>> e2b3cc2a
+        {/* <EmptyState add={<AddRelationship />} /> : null} */}
 
-      <div className="flex w-full flex-col items-center gap-4">
-        {!version.source_relationships ||
-        version.source_relationships.length === 0 ? (
-          <EmptyState add={<AddRelationship />} />
-        ) : null}
-
-<<<<<<< HEAD
-        {version.source_relationships?.map((relationship) => (
-          <ListGroup
-            title={relationship.category}
-            key={`${relationship.category}-${relationship.id}`}
-          >
-=======
         {/* {version.source_relationships?.map((relationship) => (
           <ListGroup title={relationship.category} key={`${relationship.category}-${relationship.id}`}>
->>>>>>> e2b3cc2a
             <ListItem
               classNames={{
                 base: 'border-default-200 border-b-0 rounded-none',
