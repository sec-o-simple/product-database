--- conflicted
+++ resolved
@@ -6,17 +6,10 @@
 import ListItem from '@/components/forms/ListItem'
 import useRefetchQuery from '@/utils/useRefetchQuery'
 import useRouter from '@/utils/useRouter'
-<<<<<<< HEAD
-import { faEdit } from '@fortawesome/free-solid-svg-icons'
-import { Chip } from '@heroui/react'
-import { useTranslation } from 'react-i18next'
-import { DeleteProduct } from './Product'
-=======
 import { faEdit, faFileExport } from '@fortawesome/free-solid-svg-icons'
 import { FontAwesomeIcon } from '@fortawesome/react-fontawesome'
 import { Button } from '@heroui/button'
-import { addToast, Chip, Divider } from '@heroui/react'
-import { Tab, Tabs } from '@heroui/tabs'
+import { addToast, Chip } from '@heroui/react'
 import { createContext, useCallback, useState } from 'react'
 import { useTranslation } from 'react-i18next'
 import { DeleteProduct } from './Product'
@@ -31,7 +24,6 @@
   product_id?: string
   released_at?: string | null
 }
->>>>>>> 1baa1020
 
 export function useProductListQuery() {
   const request = client.useQuery('get', '/api/v1/products')
