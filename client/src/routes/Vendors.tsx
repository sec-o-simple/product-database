--- conflicted
+++ resolved
@@ -9,10 +9,6 @@
 import { faEdit } from '@fortawesome/free-solid-svg-icons'
 import { Chip } from '@heroui/react'
 import { useTranslation } from 'react-i18next'
-<<<<<<< HEAD
-=======
-import { DashboardTabs } from './Products'
->>>>>>> 1baa1020
 import { DeleteVendor } from './Vendor'
 
 export type VendorProps = {
@@ -76,26 +72,7 @@
 
   return (
     <div className="flex grow flex-col items-center gap-4">
-      <DashboardTabs
-        selectedKey="vendors"
-        // endContent={
-        //   <Input
-        //     classNames={{
-        //       base: 'max-w-full sm:max-w-[16rem] h-10',
-        //       mainWrapper: 'h-full',
-        //       input: 'text-small',
-        //       inputWrapper:
-        //         'h-full font-normal text-default-500 bg-white rounded-lg',
-        //     }}
-        //     placeholder="Type to search..."
-        //     disabled
-        //     size="sm"
-        //     startContent={<FontAwesomeIcon icon={faSearch} />}
-        //     type="search"
-        //     variant="bordered"
-        //   />
-        // }
-      />
+      <DashboardTabs selectedKey="vendors" />
 
       <div className="flex w-full flex-col gap-2">
         <div className="mb-2 flex w-full items-center justify-between gap-2">
