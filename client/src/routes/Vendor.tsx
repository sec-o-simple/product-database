import client from '@/client'
import Breadcrumbs from '@/components/forms/Breadcrumbs'
import DataGrid from '@/components/forms/DataGrid'
import ListItem from '@/components/forms/ListItem'
import PageContent from '@/components/forms/PageContent'
import AddProduct from '@/components/layout/vendor/AddProduct'
import { faFolderOpen } from '@fortawesome/free-solid-svg-icons'
import { FontAwesomeIcon } from '@fortawesome/react-fontawesome'
import { BreadcrumbItem } from '@heroui/react'
import { useNavigate, useParams } from 'react-router-dom'

export function EmptyState({ add }: { add?: React.ReactNode }) {
  return (
    <div className="text-center py-16 px-6">
      <div className="mx-auto w-24 h-24 text-4xl rounded-full bg-gray-100 flex items-center justify-center">
        <FontAwesomeIcon icon={faFolderOpen} className="text-zinc-400" />
      </div>
      <h3 className="mt-2 font-semibold text-gray-900">No Data Available</h3>
      <p className="mt-1 text-sm text-gray-500">
        There are no items to display at this moment.
      </p>
      {add && <div className="mt-6">{add}</div>}
    </div>
  )
}

export default function Vendor({
  hideBreadcrumbs = false,
}: {
  hideBreadcrumbs?: boolean
}) {
  const { vendorId } = useParams()
  const navigate = useNavigate()

<<<<<<< HEAD
  const { data: vendor } = client.useQuery('get', `/api/v1/vendors/{id}`, {
    params: {
      path: {
        id: vendorId || '',
      },
    },
  })
=======
  const { data: vendor } = client.useQuery(
    'get',
    `/api/v1/vendors/{id}`,
    {
      params: {
        path: {
          id: vendorId || '',
        }
      }
    }
  )
>>>>>>> e2b3cc2a

  const { data: products } = client.useQuery(
    'get',
    '/api/v1/vendors/{id}/products',
    {
      params: {
        path: {
          id: vendorId || '',
        }
      }
    }
  )

  if (!vendor) {
    return null
  }

  return (
    <PageContent>
      {!hideBreadcrumbs && (
        <Breadcrumbs>
          <BreadcrumbItem href="/vendors">Vendors</BreadcrumbItem>
          <BreadcrumbItem>{vendor?.name}</BreadcrumbItem>
        </Breadcrumbs>
      )}

      <DataGrid
        title={`Products (${products?.length ?? 0})`}
        addButton={<AddProduct vendorId={vendor.id} />}
      >
<<<<<<< HEAD
        {vendor.products.length === 0
          ? null
          : vendor.products.map((product) => (
              <ListItem
                onClick={() => navigate(`/products/${product.id}`)}
                title={product.name ?? 'Product Name'}
                description={product.description ?? 'Vendor Description'}
              />
            ))}
=======
        {!products || products.length === 0 ? null : products.map((product) => (
          <ListItem
            key={product.id}
            onClick={() => navigate(`/products/${product.id}`)}
            title={product.name ?? 'Product Name'}
            description={product.description ?? 'Vendor Description'}
          />
        ))}
>>>>>>> e2b3cc2a
      </DataGrid>
    </PageContent>
  )
}<|MERGE_RESOLUTION|>--- conflicted
+++ resolved
@@ -32,7 +32,6 @@
   const { vendorId } = useParams()
   const navigate = useNavigate()
 
-<<<<<<< HEAD
   const { data: vendor } = client.useQuery('get', `/api/v1/vendors/{id}`, {
     params: {
       path: {
@@ -40,19 +39,6 @@
       },
     },
   })
-=======
-  const { data: vendor } = client.useQuery(
-    'get',
-    `/api/v1/vendors/{id}`,
-    {
-      params: {
-        path: {
-          id: vendorId || '',
-        }
-      }
-    }
-  )
->>>>>>> e2b3cc2a
 
   const { data: products } = client.useQuery(
     'get',
@@ -61,9 +47,9 @@
       params: {
         path: {
           id: vendorId || '',
-        }
-      }
-    }
+        },
+      },
+    },
   )
 
   if (!vendor) {
@@ -83,26 +69,16 @@
         title={`Products (${products?.length ?? 0})`}
         addButton={<AddProduct vendorId={vendor.id} />}
       >
-<<<<<<< HEAD
-        {vendor.products.length === 0
+        {!products || products.length === 0
           ? null
-          : vendor.products.map((product) => (
+          : products.map((product) => (
               <ListItem
+                key={product.id}
                 onClick={() => navigate(`/products/${product.id}`)}
                 title={product.name ?? 'Product Name'}
                 description={product.description ?? 'Vendor Description'}
               />
             ))}
-=======
-        {!products || products.length === 0 ? null : products.map((product) => (
-          <ListItem
-            key={product.id}
-            onClick={() => navigate(`/products/${product.id}`)}
-            title={product.name ?? 'Product Name'}
-            description={product.description ?? 'Vendor Description'}
-          />
-        ))}
->>>>>>> e2b3cc2a
       </DataGrid>
     </PageContent>
   )
