<<<<<<< HEAD
/// <reference types="vitest" />
import { defineConfig } from 'vite'
=======
import tailwindcss from '@tailwindcss/vite'
>>>>>>> c50397ad
import react from '@vitejs/plugin-react'
import { defineConfig } from 'vite'
import tsconfigPaths from 'vite-tsconfig-paths'

// https://vitejs.dev/config/
export default defineConfig({
  plugins: [react(), tsconfigPaths(), tailwindcss()],
  server: {
    host: true,
    port: 3000,
    proxy: {
      '/api': {
        target: 'http://localhost:8080',
        changeOrigin: true,
      },
    },
  },
  test: {
    environment: 'jsdom',
    globals: true,
    setupFiles: ['./tests/setup.ts'],
    coverage: {
      provider: 'v8',
      reporter: ['text', 'json', 'json-summary', 'html', 'lcov'],
      reportOnFailure: true,
      exclude: [
        'node_modules/',
        'tests/',
        '**/*.d.ts',
        '**/*.config.*',
        'dist/',
        'coverage/',
        '**/*.test.*',
        '**/*.spec.*',
        'src/types/',
      ],
      thresholds: {
        global: {
          lines: 95,
          statements: 95,
        },
      },
    },
  },
})<|MERGE_RESOLUTION|>--- conflicted
+++ resolved
@@ -1,11 +1,7 @@
-<<<<<<< HEAD
 /// <reference types="vitest" />
 import { defineConfig } from 'vite'
-=======
 import tailwindcss from '@tailwindcss/vite'
->>>>>>> c50397ad
 import react from '@vitejs/plugin-react'
-import { defineConfig } from 'vite'
 import tsconfigPaths from 'vite-tsconfig-paths'
 
 // https://vitejs.dev/config/
