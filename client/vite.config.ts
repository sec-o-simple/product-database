--- conflicted
+++ resolved
@@ -4,18 +4,6 @@
 
 // https://vitejs.dev/config/
 export default defineConfig({
-<<<<<<< HEAD
-    plugins: [react(), tsconfigPaths()],
-    server: {
-        host: true,
-        port: 3000,
-        proxy: {
-            "/api": {
-                target: "http://localhost:8080",
-                changeOrigin: true,
-            },
-        },
-=======
   plugins: [react(), tsconfigPaths()],
   server: {
     port: 3000,
@@ -24,7 +12,6 @@
         target: 'http://localhost:8080',
         changeOrigin: true,
       },
->>>>>>> 1202d148
     },
   },
 })